--- conflicted
+++ resolved
@@ -1,555 +1,545 @@
-#!/usr/bin/python
-# -*- coding: utf-8 -*-
-
-# Hive Colony Framework
-# Copyright (C) 2008-2012 Hive Solutions Lda.
-#
-# This file is part of Hive Colony Framework.
-#
-# Hive Colony Framework is free software: you can redistribute it and/or modify
-# it under the terms of the GNU General Public License as published by
-# the Free Software Foundation, either version 3 of the License, or
-# (at your option) any later version.
-#
-# Hive Colony Framework is distributed in the hope that it will be useful,
-# but WITHOUT ANY WARRANTY; without even the implied warranty of
-# MERCHANTABILITY or FITNESS FOR A PARTICULAR PURPOSE. See the
-# GNU General Public License for more details.
-#
-# You should have received a copy of the GNU General Public License
-# along with Hive Colony Framework. If not, see <http://www.gnu.org/licenses/>.
-
-__author__ = "João Magalhães <joamag@hive.pt>"
-""" The author(s) of the module """
-
-__version__ = "1.0.0"
-""" The version of the module """
-
-__revision__ = "$LastChangedRevision$"
-""" The revision number of the module """
-
-__date__ = "$LastChangedDate$"
-""" The last change date of the module """
-
-__copyright__ = "Copyright (c) 2008-2012 Hive Solutions Lda."
-""" The copyright for the module """
-
-__license__ = "GNU General Public License (GPL), Version 3"
-""" The license for the module """
-
-import os
-import base64
-import hashlib
-import datetime
-
-import xml.dom.minidom
-
-import colony.base.system
-import colony.libs.aes_util
-
-import exceptions
-
-DEFAULT_CHARSET = "utf-8"
-""" The default charset """
-
-CONTENT_TYPE_CHARSET_VALUE = "content_type_charset"
-""" The content type charset value """
-
-KEY_FILE_PATH_VALUE = "key_file_path"
-""" The key file path value """
-
-CERTIFICATE_FILE_PATH_VALUE = "certificate_file_path"
-""" The certificate file path value """
-
-BASE_URL = "https://servicos.portaldasfinancas.gov.pt:400/fews"
-""" The base url to be used, this is a
-secure https based url"""
-
-BASE_TEST_URL = "https://servicos.portaldasfinancas.gov.pt:700/fews"
-""" The base test url to be used, this is a
-secure https based url but still only for
-testing purposes """
-
-class ApiAt(colony.base.system.System):
-    """
-    The api at class.
-    """
-
-    def create_client(self, api_attributes, open_client = True):
-        """
-        Creates a client, with the given api attributes.
-
-        @type api_attributes: Dictionary
-        @param api_attributes: The api attributes to be used.
-        @type open_client: bool
-        @param open_client: If the client should be opened.
-        @rtype: OpenidClient
-        @return: The created client.
-        """
-
-        # retrieves the client http plugin
-        ssl_plugin = self.plugin.ssl_plugin
-        client_http_plugin = self.plugin.client_http_plugin
-
-        # retrieves the at structure and test mode (if available)
-        at_structure = api_attributes.get("at_structure", None)
-        test_mode = api_attributes.get("test_mode", False)
-        key = api_attributes.get("key", False)
-        certificate = api_attributes.get("certificate", False)
-
-        # creates a new client with the given options, opens
-        # it in case it's required and returns the generated
-        # client to the caller method
-        at_client = AtClient(
-            self.plugin,
-            ssl_plugin,
-            client_http_plugin,
-            at_structure,
-            test_mode,
-            key,
-            certificate
-        )
-        open_client and at_client.open()
-        return at_client
-
-class AtClient:
-    """
-    The class that represents a at client connection.
-    Will be used to encapsulate the http request
-    around a locally usable api.
-    """
-
-    plugin = None
-    """ The plugin associated with the at client this
-    plugin is considered the owner of the client """
-
-    ssl_plugin = None
-    """ The ssl plugin """
-
-    client_http_plugin = None
-    """ The client http plugin """
-
-    at_structure = None
-    """ The at structure """
-
-    test_mode = None
-    """ Flag indicating the client is supposed to
-    run in test mode (uses different api urls) """
-
-    key = None
-    """ The path to the private key file to be used
-    in the connection with the server """
-
-    certificate = None
-    """ The path to the certificate file to be used
-    in the connection with the server """
-
-    http_client = None
-    """ The http client for the connection """
-
-    def __init__(self, plugin, ssl_plugin = None, client_http_plugin = None, at_structure = None, test_mode = False, key = None, certificate = None):
-        """
-        Constructor of the class.
-
-        @type plugin: Plugin
-        @param plugin: The plugin associated with the at client this
-        plugin is considered the owner of the client.
-        @type ssl_plugin: SslPlugin
-        @param ssl_plugin: The ssl plugin.
-        @type client_http_plugin: ClientHttpPlugin
-        @param client_http_plugin: The client http plugin.
-        @type at_structure: AtStructure
-        @param at_structure: The at structure.
-        @type test_mode: bool
-        @param test_mode: Flag indicating if the client is to
-        be run in test mode.
-        @type key: String
-        @param key: The path to the private key file to be used
-        in the connection with the server.
-        @type certificate: String
-        @param certificate: The path to the certificate file to be used
-        in the connection with the server.
-        """
-
-        self.plugin = plugin
-        self.ssl_plugin = ssl_plugin
-        self.client_http_plugin = client_http_plugin
-        self.at_structure = at_structure
-        self.test_mode = test_mode
-        self.key = key
-        self.certificate = certificate
-
-    def open(self):
-        """
-        Opens the at client.
-        """
-
-        pass
-
-    def close(self):
-        """
-        Closes the at client.
-        """
-
-        # in case an http client is defined closes it
-        # (flushing its internal structures
-        if self.http_client: self.http_client.close({})
-
-    def generate_at_structure(self, username, password, set_structure = True):
-        """
-        Generates the at structure for the given arguments.
-
-        @type username: String
-        @param username: The username.
-        @type password: String
-        @param passwird: The password.
-        @type set_structure: bool
-        @param set_structure: If the structure should be
-        set in the at client.
-        @rtype: AtStructure
-        @return: The generated at structure.
-        """
-
-        # creates a new at structure
-        at_structure = AtStructure(username, password)
-
-        # in case the structure is meant to be set
-        # sets it accordingly (in the current object)
-        if set_structure: self.set_at_structure(at_structure)
-
-        # returns the at structure
-        return at_structure
-
-    def get_resource(self, path):
-        # retrieves the current plugin manager associated
-        # with the current context of execution
-        plugin_manager = self.plugin.manager
-
-        # retrieves the plugin path for the currently associated
-        # (owner) plugin and uses it to retrieve the complete path
-        # for the requested resource then returns that path
-        plugin_path = plugin_manager.get_plugin_path_by_id(self.plugin.id)
-        path = os.path.join(plugin_path, path)
-        return path
-
-    def submit_invoice(self, invoice_payload):
-        # retrieves the proper based url according to the current
-        # test mode and uses it to create the complete action url
-        base_url = self.test_mode and BASE_TEST_URL or BASE_URL
-        submit_invoice_url = base_url + "/faturas"
-
-        # retrieves the proper username and password values
-        # according to the current test mode flag value
-        username = self.test_mode and "599999993/0037" or self.at_structure.username
-        password = self.test_mode and "testes1234" or self.at_structure.password
-
-        # creates a new aes cipher structure to be
-        # able to encrypt the target fields and gets
-        # its currently set key as the secret (this
-        # key was generated according to the default
-        # block size defined in the module)
-        aes = colony.libs.aes_util.AesCipher()
-        secret = aes.get_key()
-
-        # retrieves the path to the at public key to be used
-        # in the encryption of the secret value (as nonce)
-        public_key_path = self.get_resource("api_at/resources/at.pem")
-
-        # runs the encryption on the secret value to create an
-        # rsa encrypted representation of it and then encodes
-        # that value in base 64 to create the nonce value
-        ssl_structure = self.ssl_plugin.create_structure({})
-        secret_encrypted = ssl_structure.encrypt(public_key_path, secret)
-        nonce = base64.b64encode(secret_encrypted)
-
-        # encrypts the current password using the aes structure
-        # created for the current context and then encodes it
-        # into a base 64 structure
-        password_encrypted = aes.encrypt(password)
-        password_encrypted_b64 = base64.b64encode(password_encrypted)
-
-        # retrieves the current utc date to be used for temporal
-        # verification of the request on the server side
-        current_date = datetime.datetime.utcnow()
-        current_date_s = current_date.strftime("%Y-%m-%dT%H:%M:%SZ")
-
-        # creates the base digest string from the secret, current
-        # date and password values, and uses it to create the verification
-        # digest responsible for the "signature of the message"
-        digest = secret + current_date_s + password
-        digest_sha1 = hashlib.sha1(digest)
-        digest_hash = digest_sha1.digest()
-        digest_hash_encrypted = aes.encrypt(digest_hash)
-        digest_hash_encrypted_b64 = base64.b64encode(digest_hash_encrypted)
-
-        # defines the format of the soap envelope to be submitted to at
-        # as a normal string template to be populated with global values
-        envelope = """<?xml version="1.0" encoding="utf-8" standalone="no"?>
-            <S:Envelope xmlns:S="http://schemas.xmlsoap.org/soap/envelope/">
-                <S:Header>
-                    <wss:Security xmlns:wss="http://schemas.xmlsoap.org/ws/2002/12/secext">
-                        <wss:UsernameToken>
-                            <wss:Username>%s</wss:Username>
-                            <wss:Password Digest="%s">%s</wss:Password>
-                            <wss:Nonce>%s</wss:Nonce>
-                            <wss:Created>%s</wss:Created>
-                        </wss:UsernameToken>
-                    </wss:Security>
-                </S:Header>
-                <S:Body>
-                    %s
-                </S:Body>
-            </S:Envelope>"""
-
-        # applies the attributes to the soap envelope
-        message = envelope % (
-            username,
-            digest_hash_encrypted_b64,
-            password_encrypted_b64,
-            nonce,
-            current_date_s,
-            invoice_payload
-        )
-
-        # "fetches" the submit invoice url with the message contents
-        # this should post the invoice and create it in the remote
-        # data source
-        data = self._fetch_url(submit_invoice_url, method = "POST", contents = message)
-        self._check_at_errors(data)
-
-    def validate_credentials(self):
-        """
-        Validates that the credentials are valid, returning a flag
-        indicating the result.
-
-        This operation is considered a mock for the at client as
-        it returns valid, provides api compatibility.
-
-        @rtype: bool
-        @return: Flag indicating if the credentials are valid.
-        """
-
-        # returns valid for every request for validation received
-        # as no validation is currently possible
-        return True
-
-    def get_at_structure(self):
-        """
-        Retrieves the at structure.
-
-        @rtype: AtStructure
-        @return: The at structure.
-        """
-
-        return self.at_structure
-
-    def set_at_structure(self, at_structure):
-        """
-        Sets the at structure.
-
-        @type at_structure: AtStructure
-        @param at_structure: The at structure.
-        """
-
-        self.at_structure = at_structure
-
-    def _fetch_url(self, url, parameters = None, method = "GET", contents = None):
-        """
-        Fetches the given url for the given parameters and using
-        the given method.
-
-        This method should block while the remote communication
-        is on idle or receiving.
-
-        @type url: String
-        @param url: The url to be fetched.
-        @type parameters: Dictionary
-        @param parameters: The parameters to be used the fetch.
-        @type method: String
-        @param method: The method to be used in the fetch.
-        @type contents: String
-        @param contents: The contents.
-        @rtype: String
-        @return: The fetched data.
-        """
-
-        # in case parameters is not defined creates a new parameters
-        # map instance to be used
-        if not parameters: parameters = {}
-
-        # retrieves the http client and uses it to fetch the provided
-        # url with the provided parameters retrieving the received
-        # message and the contents and returning it to the caller method
-        http_client = self._get_http_client()
-        http_response = http_client.fetch_url(
-            url,
-            method,
-            parameters,
-            content_type_charset = DEFAULT_CHARSET,
-            contents = contents
-        )
-        contents = http_response.received_message
-        return contents
-
-    def _check_at_errors(self, data):
-        """
-        Checks the given data for at errors.
-
-        This method raises an exception in case an error
-        exists in the data to be verified.
-
-        @type data: Dictionary
-        @param data: The data to be checked for at errors.
-        """
-<<<<<<< HEAD
-=======
-
-        #@TODO: implement this correctly
-
-        # retrieves the message value and returns immediately
-        # in case it's not defined (no error in request)
-        message = data.get("L_SHORTMESSAGE0", None)
-        if not message: return
->>>>>>> ed1fdcea
-
-        # parses the xml data and retrieves the entry document
-        # structure that will be uses in the parsing
-        document = xml.dom.minidom.parseString(data)
-        
-        # tries to retrieve the various elements from the xml data
-        # that represent error information, an error may be either
-        # a normal message based error or a fault
-        fault_strings = document.getElementsByTagName("faultstring")
-        return_codes = document.getElementsByTagName("ReturnCode") 
-        return_messages = document.getElementsByTagName("ReturnMessage") 
-        
-        # in case no fault strings and no returns messages are
-        # defined must return immediately because no error has
-        # been discovered (or raised)
-        if not fault_strings and not return_messages: return
-        
-        # tries to retrieve the return code defaulting to undefined
-        # in case there's a fault string then retrieves the return
-        # message either from the fault string or from the return messages
-        return_code = None if fault_strings else self._text(return_codes[0])
-        return_message = self._text(fault_strings[0]) if fault_strings else self._text(return_messages[0])
-        
-        # "casts" the return code as an integer, in order to convert
-        # it from the "normal" string representation
-        return_code = return_code and int(return_code)
-        
-        # in case the return code is zero no error is currently present
-        # (this is a successful request) must return immediately
-        if return_code == 0: return
-
-        # raises the at api error exception associated with the error
-        # that has just been "parsed" 
-        raise exceptions.AtApiError(return_message, return_code)
-
-    def _get_http_client(self):
-        """
-        Retrieves the http client currently in use (in case it's created)
-        if not created creates the http client.
-
-        @rtype: HttpClient
-        @return: The retrieved http client.
-        """
-
-        # in case no http client exists one must be created
-        # for the interaction with the api service
-        if not self.http_client:
-            # retrieves the base values for both the key and the
-            # certificate files and retrieves the (final) key and
-            # certificate paths according to the current test mode
-            base_key_path = self.get_resource("api_at/resources/key.pem")
-            base_certificate_path = self.get_resource("api_at/resources/certificate.crt")
-            key_path = self.test_mode and base_key_path or self.key
-            certificate_path = self.test_mode and base_certificate_path or self.certificate
-
-            # defines the client parameters to be used in the
-            # creation of the http client
-            client_parameters = {
-                CONTENT_TYPE_CHARSET_VALUE : DEFAULT_CHARSET,
-                KEY_FILE_PATH_VALUE : key_path,
-                CERTIFICATE_FILE_PATH_VALUE : certificate_path
-            }
-
-            # creates the http client to be used for the api
-            # operation and opens it with the default configuration
-            self.http_client = self.client_http_plugin.create_client(client_parameters)
-            self.http_client.open()
-
-        # returns the created/existing http client
-        return self.http_client
-
-    def _text(self, node):
-        for _node in node.childNodes:
-            if not _node.nodeType == xml.dom.Node.TEXT_NODE: continue
-            return _node.data
-        return None
-
-class AtStructure:
-    """
-    The at structure class used to store
-    the various at dependent attributes
-    placed there over the course of a session.
-    """
-
-    username = None
-    """ The username """
-
-    password = None
-    """ The password """
-
-    def __init__(self, username, password):
-        """
-        Constructor of the class.
-
-        @type username: String
-        @param username: The username.
-        @type password: String
-        @param password: The password.
-        """
-
-        self.username = username
-        self.password = password
-
-    def get_username(self):
-        """
-        Retrieves the username.
-
-        @rtype: String
-        @return: The username.
-        """
-
-        return self.username
-
-    def set_username(self, username):
-        """
-        Sets the username.
-
-        @type username: String
-        @param username: The username.
-        """
-
-        self.username = username
-
-    def get_password(self):
-        """
-        Retrieves the password.
-
-        @rtype: String
-        @return: The password.
-        """
-
-        return self.password
-
-    def set_password(self, password):
-        """
-        Sets the password.
-
-        @type password: String
-        @param password: The password.
-        """
-
-        self.password = password
+#!/usr/bin/python
+# -*- coding: utf-8 -*-
+
+# Hive Colony Framework
+# Copyright (C) 2008-2012 Hive Solutions Lda.
+#
+# This file is part of Hive Colony Framework.
+#
+# Hive Colony Framework is free software: you can redistribute it and/or modify
+# it under the terms of the GNU General Public License as published by
+# the Free Software Foundation, either version 3 of the License, or
+# (at your option) any later version.
+#
+# Hive Colony Framework is distributed in the hope that it will be useful,
+# but WITHOUT ANY WARRANTY; without even the implied warranty of
+# MERCHANTABILITY or FITNESS FOR A PARTICULAR PURPOSE. See the
+# GNU General Public License for more details.
+#
+# You should have received a copy of the GNU General Public License
+# along with Hive Colony Framework. If not, see <http://www.gnu.org/licenses/>.
+
+__author__ = "João Magalhães <joamag@hive.pt>"
+""" The author(s) of the module """
+
+__version__ = "1.0.0"
+""" The version of the module """
+
+__revision__ = "$LastChangedRevision$"
+""" The revision number of the module """
+
+__date__ = "$LastChangedDate$"
+""" The last change date of the module """
+
+__copyright__ = "Copyright (c) 2008-2012 Hive Solutions Lda."
+""" The copyright for the module """
+
+__license__ = "GNU General Public License (GPL), Version 3"
+""" The license for the module """
+
+import os
+import base64
+import hashlib
+import datetime
+
+import xml.dom.minidom
+
+import colony.base.system
+import colony.libs.aes_util
+
+import exceptions
+
+DEFAULT_CHARSET = "utf-8"
+""" The default charset """
+
+CONTENT_TYPE_CHARSET_VALUE = "content_type_charset"
+""" The content type charset value """
+
+KEY_FILE_PATH_VALUE = "key_file_path"
+""" The key file path value """
+
+CERTIFICATE_FILE_PATH_VALUE = "certificate_file_path"
+""" The certificate file path value """
+
+BASE_URL = "https://servicos.portaldasfinancas.gov.pt:400/fews"
+""" The base url to be used, this is a
+secure https based url"""
+
+BASE_TEST_URL = "https://servicos.portaldasfinancas.gov.pt:700/fews"
+""" The base test url to be used, this is a
+secure https based url but still only for
+testing purposes """
+
+class ApiAt(colony.base.system.System):
+    """
+    The api at class.
+    """
+
+    def create_client(self, api_attributes, open_client = True):
+        """
+        Creates a client, with the given api attributes.
+
+        @type api_attributes: Dictionary
+        @param api_attributes: The api attributes to be used.
+        @type open_client: bool
+        @param open_client: If the client should be opened.
+        @rtype: OpenidClient
+        @return: The created client.
+        """
+
+        # retrieves the client http plugin
+        ssl_plugin = self.plugin.ssl_plugin
+        client_http_plugin = self.plugin.client_http_plugin
+
+        # retrieves the at structure and test mode (if available)
+        at_structure = api_attributes.get("at_structure", None)
+        test_mode = api_attributes.get("test_mode", False)
+        key = api_attributes.get("key", False)
+        certificate = api_attributes.get("certificate", False)
+
+        # creates a new client with the given options, opens
+        # it in case it's required and returns the generated
+        # client to the caller method
+        at_client = AtClient(
+            self.plugin,
+            ssl_plugin,
+            client_http_plugin,
+            at_structure,
+            test_mode,
+            key,
+            certificate
+        )
+        open_client and at_client.open()
+        return at_client
+
+class AtClient:
+    """
+    The class that represents a at client connection.
+    Will be used to encapsulate the http request
+    around a locally usable api.
+    """
+
+    plugin = None
+    """ The plugin associated with the at client this
+    plugin is considered the owner of the client """
+
+    ssl_plugin = None
+    """ The ssl plugin """
+
+    client_http_plugin = None
+    """ The client http plugin """
+
+    at_structure = None
+    """ The at structure """
+
+    test_mode = None
+    """ Flag indicating the client is supposed to
+    run in test mode (uses different api urls) """
+
+    key = None
+    """ The path to the private key file to be used
+    in the connection with the server """
+
+    certificate = None
+    """ The path to the certificate file to be used
+    in the connection with the server """
+
+    http_client = None
+    """ The http client for the connection """
+
+    def __init__(self, plugin, ssl_plugin = None, client_http_plugin = None, at_structure = None, test_mode = False, key = None, certificate = None):
+        """
+        Constructor of the class.
+
+        @type plugin: Plugin
+        @param plugin: The plugin associated with the at client this
+        plugin is considered the owner of the client.
+        @type ssl_plugin: SslPlugin
+        @param ssl_plugin: The ssl plugin.
+        @type client_http_plugin: ClientHttpPlugin
+        @param client_http_plugin: The client http plugin.
+        @type at_structure: AtStructure
+        @param at_structure: The at structure.
+        @type test_mode: bool
+        @param test_mode: Flag indicating if the client is to
+        be run in test mode.
+        @type key: String
+        @param key: The path to the private key file to be used
+        in the connection with the server.
+        @type certificate: String
+        @param certificate: The path to the certificate file to be used
+        in the connection with the server.
+        """
+
+        self.plugin = plugin
+        self.ssl_plugin = ssl_plugin
+        self.client_http_plugin = client_http_plugin
+        self.at_structure = at_structure
+        self.test_mode = test_mode
+        self.key = key
+        self.certificate = certificate
+
+    def open(self):
+        """
+        Opens the at client.
+        """
+
+        pass
+
+    def close(self):
+        """
+        Closes the at client.
+        """
+
+        # in case an http client is defined closes it
+        # (flushing its internal structures
+        if self.http_client: self.http_client.close({})
+
+    def generate_at_structure(self, username, password, set_structure = True):
+        """
+        Generates the at structure for the given arguments.
+
+        @type username: String
+        @param username: The username.
+        @type password: String
+        @param passwird: The password.
+        @type set_structure: bool
+        @param set_structure: If the structure should be
+        set in the at client.
+        @rtype: AtStructure
+        @return: The generated at structure.
+        """
+
+        # creates a new at structure
+        at_structure = AtStructure(username, password)
+
+        # in case the structure is meant to be set
+        # sets it accordingly (in the current object)
+        if set_structure: self.set_at_structure(at_structure)
+
+        # returns the at structure
+        return at_structure
+
+    def get_resource(self, path):
+        # retrieves the current plugin manager associated
+        # with the current context of execution
+        plugin_manager = self.plugin.manager
+
+        # retrieves the plugin path for the currently associated
+        # (owner) plugin and uses it to retrieve the complete path
+        # for the requested resource then returns that path
+        plugin_path = plugin_manager.get_plugin_path_by_id(self.plugin.id)
+        path = os.path.join(plugin_path, path)
+        return path
+
+    def submit_invoice(self, invoice_payload):
+        # retrieves the proper based url according to the current
+        # test mode and uses it to create the complete action url
+        base_url = self.test_mode and BASE_TEST_URL or BASE_URL
+        submit_invoice_url = base_url + "/faturas"
+
+        # retrieves the proper username and password values
+        # according to the current test mode flag value
+        username = self.test_mode and "599999993/0037" or self.at_structure.username
+        password = self.test_mode and "testes1234" or self.at_structure.password
+
+        # creates a new aes cipher structure to be
+        # able to encrypt the target fields and gets
+        # its currently set key as the secret (this
+        # key was generated according to the default
+        # block size defined in the module)
+        aes = colony.libs.aes_util.AesCipher()
+        secret = aes.get_key()
+
+        # retrieves the path to the at public key to be used
+        # in the encryption of the secret value (as nonce)
+        public_key_path = self.get_resource("api_at/resources/at.pem")
+
+        # runs the encryption on the secret value to create an
+        # rsa encrypted representation of it and then encodes
+        # that value in base 64 to create the nonce value
+        ssl_structure = self.ssl_plugin.create_structure({})
+        secret_encrypted = ssl_structure.encrypt(public_key_path, secret)
+        nonce = base64.b64encode(secret_encrypted)
+
+        # encrypts the current password using the aes structure
+        # created for the current context and then encodes it
+        # into a base 64 structure
+        password_encrypted = aes.encrypt(password)
+        password_encrypted_b64 = base64.b64encode(password_encrypted)
+
+        # retrieves the current utc date to be used for temporal
+        # verification of the request on the server side
+        current_date = datetime.datetime.utcnow()
+        current_date_s = current_date.strftime("%Y-%m-%dT%H:%M:%SZ")
+
+        # creates the base digest string from the secret, current
+        # date and password values, and uses it to create the verification
+        # digest responsible for the "signature of the message"
+        digest = secret + current_date_s + password
+        digest_sha1 = hashlib.sha1(digest)
+        digest_hash = digest_sha1.digest()
+        digest_hash_encrypted = aes.encrypt(digest_hash)
+        digest_hash_encrypted_b64 = base64.b64encode(digest_hash_encrypted)
+
+        # defines the format of the soap envelope to be submitted to at
+        # as a normal string template to be populated with global values
+        envelope = """<?xml version="1.0" encoding="utf-8" standalone="no"?>
+            <S:Envelope xmlns:S="http://schemas.xmlsoap.org/soap/envelope/">
+                <S:Header>
+                    <wss:Security xmlns:wss="http://schemas.xmlsoap.org/ws/2002/12/secext">
+                        <wss:UsernameToken>
+                            <wss:Username>%s</wss:Username>
+                            <wss:Password Digest="%s">%s</wss:Password>
+                            <wss:Nonce>%s</wss:Nonce>
+                            <wss:Created>%s</wss:Created>
+                        </wss:UsernameToken>
+                    </wss:Security>
+                </S:Header>
+                <S:Body>
+                    %s
+                </S:Body>
+            </S:Envelope>"""
+
+        # applies the attributes to the soap envelope
+        message = envelope % (
+            username,
+            digest_hash_encrypted_b64,
+            password_encrypted_b64,
+            nonce,
+            current_date_s,
+            invoice_payload
+        )
+
+        # "fetches" the submit invoice url with the message contents
+        # this should post the invoice and create it in the remote
+        # data source
+        data = self._fetch_url(submit_invoice_url, method = "POST", contents = message)
+        self._check_at_errors(data)
+
+    def validate_credentials(self):
+        """
+        Validates that the credentials are valid, returning a flag
+        indicating the result.
+
+        This operation is considered a mock for the at client as
+        it returns valid, provides api compatibility.
+
+        @rtype: bool
+        @return: Flag indicating if the credentials are valid.
+        """
+
+        # returns valid for every request for validation received
+        # as no validation is currently possible
+        return True
+
+    def get_at_structure(self):
+        """
+        Retrieves the at structure.
+
+        @rtype: AtStructure
+        @return: The at structure.
+        """
+
+        return self.at_structure
+
+    def set_at_structure(self, at_structure):
+        """
+        Sets the at structure.
+
+        @type at_structure: AtStructure
+        @param at_structure: The at structure.
+        """
+
+        self.at_structure = at_structure
+
+    def _fetch_url(self, url, parameters = None, method = "GET", contents = None):
+        """
+        Fetches the given url for the given parameters and using
+        the given method.
+
+        This method should block while the remote communication
+        is on idle or receiving.
+
+        @type url: String
+        @param url: The url to be fetched.
+        @type parameters: Dictionary
+        @param parameters: The parameters to be used the fetch.
+        @type method: String
+        @param method: The method to be used in the fetch.
+        @type contents: String
+        @param contents: The contents.
+        @rtype: String
+        @return: The fetched data.
+        """
+
+        # in case parameters is not defined creates a new parameters
+        # map instance to be used
+        if not parameters: parameters = {}
+
+        # retrieves the http client and uses it to fetch the provided
+        # url with the provided parameters retrieving the received
+        # message and the contents and returning it to the caller method
+        http_client = self._get_http_client()
+        http_response = http_client.fetch_url(
+            url,
+            method,
+            parameters,
+            content_type_charset = DEFAULT_CHARSET,
+            contents = contents
+        )
+        contents = http_response.received_message
+        return contents
+
+    def _check_at_errors(self, data):
+        """
+        Checks the given data for at errors.
+
+        This method raises an exception in case an error
+        exists in the data to be verified.
+
+        @type data: Dictionary
+        @param data: The data to be checked for at errors.
+        """
+
+        # parses the xml data and retrieves the entry document
+        # structure that will be uses in the parsing
+        document = xml.dom.minidom.parseString(data)
+        
+        # tries to retrieve the various elements from the xml data
+        # that represent error information, an error may be either
+        # a normal message based error or a fault
+        fault_strings = document.getElementsByTagName("faultstring")
+        return_codes = document.getElementsByTagName("ReturnCode") 
+        return_messages = document.getElementsByTagName("ReturnMessage") 
+        
+        # in case no fault strings and no returns messages are
+        # defined must return immediately because no error has
+        # been discovered (or raised)
+        if not fault_strings and not return_messages: return
+        
+        # tries to retrieve the return code defaulting to undefined
+        # in case there's a fault string then retrieves the return
+        # message either from the fault string or from the return messages
+        return_code = None if fault_strings else self._text(return_codes[0])
+        return_message = self._text(fault_strings[0]) if fault_strings else self._text(return_messages[0])
+        
+        # "casts" the return code as an integer, in order to convert
+        # it from the "normal" string representation
+        return_code = return_code and int(return_code)
+        
+        # in case the return code is zero no error is currently present
+        # (this is a successful request) must return immediately
+        if return_code == 0: return
+
+        # raises the at api error exception associated with the error
+        # that has just been "parsed" 
+        raise exceptions.AtApiError(return_message, return_code)
+
+    def _get_http_client(self):
+        """
+        Retrieves the http client currently in use (in case it's created)
+        if not created creates the http client.
+
+        @rtype: HttpClient
+        @return: The retrieved http client.
+        """
+
+        # in case no http client exists one must be created
+        # for the interaction with the api service
+        if not self.http_client:
+            # retrieves the base values for both the key and the
+            # certificate files and retrieves the (final) key and
+            # certificate paths according to the current test mode
+            base_key_path = self.get_resource("api_at/resources/key.pem")
+            base_certificate_path = self.get_resource("api_at/resources/certificate.crt")
+            key_path = self.test_mode and base_key_path or self.key
+            certificate_path = self.test_mode and base_certificate_path or self.certificate
+
+            # defines the client parameters to be used in the
+            # creation of the http client
+            client_parameters = {
+                CONTENT_TYPE_CHARSET_VALUE : DEFAULT_CHARSET,
+                KEY_FILE_PATH_VALUE : key_path,
+                CERTIFICATE_FILE_PATH_VALUE : certificate_path
+            }
+
+            # creates the http client to be used for the api
+            # operation and opens it with the default configuration
+            self.http_client = self.client_http_plugin.create_client(client_parameters)
+            self.http_client.open()
+
+        # returns the created/existing http client
+        return self.http_client
+
+    def _text(self, node):
+        for _node in node.childNodes:
+            if not _node.nodeType == xml.dom.Node.TEXT_NODE: continue
+            return _node.data
+        return None
+
+class AtStructure:
+    """
+    The at structure class used to store
+    the various at dependent attributes
+    placed there over the course of a session.
+    """
+
+    username = None
+    """ The username """
+
+    password = None
+    """ The password """
+
+    def __init__(self, username, password):
+        """
+        Constructor of the class.
+
+        @type username: String
+        @param username: The username.
+        @type password: String
+        @param password: The password.
+        """
+
+        self.username = username
+        self.password = password
+
+    def get_username(self):
+        """
+        Retrieves the username.
+
+        @rtype: String
+        @return: The username.
+        """
+
+        return self.username
+
+    def set_username(self, username):
+        """
+        Sets the username.
+
+        @type username: String
+        @param username: The username.
+        """
+
+        self.username = username
+
+    def get_password(self):
+        """
+        Retrieves the password.
+
+        @rtype: String
+        @return: The password.
+        """
+
+        return self.password
+
+    def set_password(self, password):
+        """
+        Sets the password.
+
+        @type password: String
+        @param password: The password.
+        """
+
+        self.password = password